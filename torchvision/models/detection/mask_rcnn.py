from collections import OrderedDict
from typing import Any, Callable, Optional

from torch import nn
import torch
import torch.nn.functional as F
from torchvision.ops import MultiScaleRoIAlign

from ...ops import misc as misc_nn_ops
from ...transforms._presets import ObjectDetection
from .._api import register_model, Weights, WeightsEnum
from .._meta import _COCO_CATEGORIES
from .._utils import _ovewrite_value_param, handle_legacy_interface
from ..resnet import resnet50, ResNet50_Weights
from ._utils import overwrite_eps
from .backbone_utils import _resnet_fpn_extractor, _validate_trainable_layers
from .faster_rcnn import _default_anchorgen, FasterRCNN, FastRCNNConvFCHead, RPNHead

__all__ = [
    "MaskRCNN",
    "MaskRCNN_ResNet50_FPN_Weights",
    "MaskRCNN_ResNet50_FPN_V2_Weights",
    "maskrcnn_resnet50_fpn",
    "maskrcnn_resnet50_fpn_v2",
]


class MaskRCNN(FasterRCNN):
    """
    Implements Mask R-CNN.

    The input to the model is expected to be a list of tensors, each of shape [C, H, W], one for each
    image, and should be in 0-1 range. Different images can have different sizes.

    The behavior of the model changes depending if it is in training or evaluation mode.

    During training, the model expects both the input tensors, as well as a targets (list of dictionary),
    containing:
        - boxes (``FloatTensor[N, 4]``): the ground-truth boxes in ``[x1, y1, x2, y2]`` format, with
          ``0 <= x1 < x2 <= W`` and ``0 <= y1 < y2 <= H``.
        - labels (Int64Tensor[N]): the class label for each ground-truth box
        - masks (UInt8Tensor[N, H, W]): the segmentation binary masks for each instance

    The model returns a Dict[Tensor] during training, containing the classification and regression
    losses for both the RPN and the R-CNN, and the mask loss.

    During inference, the model requires only the input tensors, and returns the post-processed
    predictions as a List[Dict[Tensor]], one for each input image. The fields of the Dict are as
    follows:
        - boxes (``FloatTensor[N, 4]``): the predicted boxes in ``[x1, y1, x2, y2]`` format, with
          ``0 <= x1 < x2 <= W`` and ``0 <= y1 < y2 <= H``.
        - labels (Int64Tensor[N]): the predicted labels for each image
        - scores (Tensor[N]): the scores or each prediction
        - masks (UInt8Tensor[N, 1, H, W]): the predicted masks for each instance, in 0-1 range. In order to
          obtain the final segmentation masks, the soft masks can be thresholded, generally
          with a value of 0.5 (mask >= 0.5)

    Args:
        backbone (nn.Module): the network used to compute the features for the model.
            It should contain a out_channels attribute, which indicates the number of output
            channels that each feature map has (and it should be the same for all feature maps).
            The backbone should return a single Tensor or and OrderedDict[Tensor].
        num_classes (int): number of output classes of the model (including the background).
            If box_predictor is specified, num_classes should be None.
        min_size (int): minimum size of the image to be rescaled before feeding it to the backbone
        max_size (int): maximum size of the image to be rescaled before feeding it to the backbone
        image_mean (Tuple[float, float, float]): mean values used for input normalization.
            They are generally the mean values of the dataset on which the backbone has been trained
            on
        image_std (Tuple[float, float, float]): std values used for input normalization.
            They are generally the std values of the dataset on which the backbone has been trained on
        rpn_anchor_generator (AnchorGenerator): module that generates the anchors for a set of feature
            maps.
        rpn_head (nn.Module): module that computes the objectness and regression deltas from the RPN
        rpn_pre_nms_top_n_train (int): number of proposals to keep before applying NMS during training
        rpn_pre_nms_top_n_test (int): number of proposals to keep before applying NMS during testing
        rpn_post_nms_top_n_train (int): number of proposals to keep after applying NMS during training
        rpn_post_nms_top_n_test (int): number of proposals to keep after applying NMS during testing
        rpn_nms_thresh (float): NMS threshold used for postprocessing the RPN proposals
        rpn_fg_iou_thresh (float): minimum IoU between the anchor and the GT box so that they can be
            considered as positive during training of the RPN.
        rpn_bg_iou_thresh (float): maximum IoU between the anchor and the GT box so that they can be
            considered as negative during training of the RPN.
        rpn_batch_size_per_image (int): number of anchors that are sampled during training of the RPN
            for computing the loss
        rpn_positive_fraction (float): proportion of positive anchors in a mini-batch during training
            of the RPN
        rpn_score_thresh (float): during inference, only return proposals with a classification score
            greater than rpn_score_thresh
        box_roi_pool (MultiScaleRoIAlign): the module which crops and resizes the feature maps in
            the locations indicated by the bounding boxes
        box_head (nn.Module): module that takes the cropped feature maps as input
        box_predictor (nn.Module): module that takes the output of box_head and returns the
            classification logits and box regression deltas.
        box_score_thresh (float): during inference, only return proposals with a classification score
            greater than box_score_thresh
        box_nms_thresh (float): NMS threshold for the prediction head. Used during inference
        box_detections_per_img (int): maximum number of detections per image, for all classes.
        box_fg_iou_thresh (float): minimum IoU between the proposals and the GT box so that they can be
            considered as positive during training of the classification head
        box_bg_iou_thresh (float): maximum IoU between the proposals and the GT box so that they can be
            considered as negative during training of the classification head
        box_batch_size_per_image (int): number of proposals that are sampled during training of the
            classification head
        box_positive_fraction (float): proportion of positive proposals in a mini-batch during training
            of the classification head
        bbox_reg_weights (Tuple[float, float, float, float]): weights for the encoding/decoding of the
            bounding boxes
        mask_roi_pool (MultiScaleRoIAlign): the module which crops and resizes the feature maps in
             the locations indicated by the bounding boxes, which will be used for the mask head.
        mask_head (nn.Module): module that takes the cropped feature maps as input
        mask_predictor (nn.Module): module that takes the output of the mask_head and returns the
            segmentation mask logits
        use_edge_loss (bool): signals if to use edge loss during training

    Example::

        >>> import torch
        >>> import torchvision
        >>> from torchvision.models.detection import MaskRCNN
        >>> from torchvision.models.detection.anchor_utils import AnchorGenerator
        >>>
        >>> # load a pre-trained model for classification and return
        >>> # only the features
        >>> backbone = torchvision.models.mobilenet_v2(weights=MobileNet_V2_Weights.DEFAULT).features
        >>> # MaskRCNN needs to know the number of
        >>> # output channels in a backbone. For mobilenet_v2, it's 1280
        >>> # so we need to add it here
        >>> backbone.out_channels = 1280
        >>>
        >>> # let's make the RPN generate 5 x 3 anchors per spatial
        >>> # location, with 5 different sizes and 3 different aspect
        >>> # ratios. We have a Tuple[Tuple[int]] because each feature
        >>> # map could potentially have different sizes and
        >>> # aspect ratios
        >>> anchor_generator = AnchorGenerator(sizes=((32, 64, 128, 256, 512),),
        >>>                                    aspect_ratios=((0.5, 1.0, 2.0),))
        >>>
        >>> # let's define what are the feature maps that we will
        >>> # use to perform the region of interest cropping, as well as
        >>> # the size of the crop after rescaling.
        >>> # if your backbone returns a Tensor, featmap_names is expected to
        >>> # be ['0']. More generally, the backbone should return an
        >>> # OrderedDict[Tensor], and in featmap_names you can choose which
        >>> # feature maps to use.
        >>> roi_pooler = torchvision.ops.MultiScaleRoIAlign(featmap_names=['0'],
        >>>                                                 output_size=7,
        >>>                                                 sampling_ratio=2)
        >>>
        >>> mask_roi_pooler = torchvision.ops.MultiScaleRoIAlign(featmap_names=['0'],
        >>>                                                      output_size=14,
        >>>                                                      sampling_ratio=2)
        >>> # put the pieces together inside a MaskRCNN model
        >>> model = MaskRCNN(backbone,
        >>>                  num_classes=2,
        >>>                  rpn_anchor_generator=anchor_generator,
        >>>                  box_roi_pool=roi_pooler,
        >>>                  mask_roi_pool=mask_roi_pooler)
        >>> model.eval()
        >>> x = [torch.rand(3, 300, 400), torch.rand(3, 500, 400)]
        >>> predictions = model(x)
    """

    def __init__(
            self,
            backbone,
            num_classes=None,
            # transform parameters
            min_size=800,
            max_size=1333,
            image_mean=None,
            image_std=None,
            # RPN parameters
            rpn_anchor_generator=None,
            rpn_head=None,
            rpn_pre_nms_top_n_train=2000,
            rpn_pre_nms_top_n_test=1000,
            rpn_post_nms_top_n_train=2000,
            rpn_post_nms_top_n_test=1000,
            rpn_nms_thresh=0.7,
            rpn_fg_iou_thresh=0.7,
            rpn_bg_iou_thresh=0.3,
            rpn_batch_size_per_image=256,
            rpn_positive_fraction=0.5,
            rpn_score_thresh=0.0,
            # Box parameters
            box_roi_pool=None,
            box_head=None,
            box_predictor=None,
            box_score_thresh=0.05,
            box_nms_thresh=0.5,
            box_detections_per_img=100,
            box_fg_iou_thresh=0.5,
            box_bg_iou_thresh=0.5,
            box_batch_size_per_image=512,
            box_positive_fraction=0.25,
            bbox_reg_weights=None,
            # Mask parameters
            mask_roi_pool=None,
            mask_head=None,
            mask_predictor=None,
<<<<<<< HEAD
            mask_iou_head=None,
=======
            use_edge_loss=False,
>>>>>>> 1fb9f221
            **kwargs,
    ):

        if not isinstance(mask_roi_pool, (MultiScaleRoIAlign, type(None))):
            raise TypeError(
                f"mask_roi_pool should be of type MultiScaleRoIAlign or None instead of {type(mask_roi_pool)}"
            )

        if num_classes is not None:
            if mask_predictor is not None:
                raise ValueError("num_classes should be None when mask_predictor is specified")

        out_channels = backbone.out_channels

        if mask_roi_pool is None:
            mask_roi_pool = MultiScaleRoIAlign(featmap_names=["0", "1", "2", "3"], output_size=14, sampling_ratio=2)

        if mask_head is None:
            mask_layers = (256, 256, 256, 256)
            mask_dilation = 1
            mask_head = MaskRCNNHeads(out_channels, mask_layers, mask_dilation)

        if mask_predictor is None:
            mask_predictor_in_channels = 256  # == mask_layers[-1]
            mask_dim_reduced = 256
            mask_predictor = MaskRCNNPredictor(mask_predictor_in_channels, mask_dim_reduced, num_classes)

        if mask_iou_head:
            mask_iou_feature_extractor = MaskIouFeatureExtractor()
            mask_iou_predictor = MaskIouPredictor(num_classes)


        super().__init__(
            backbone,
            num_classes,
            # transform parameters
            min_size,
            max_size,
            image_mean,
            image_std,
            # RPN-specific parameters
            rpn_anchor_generator,
            rpn_head,
            rpn_pre_nms_top_n_train,
            rpn_pre_nms_top_n_test,
            rpn_post_nms_top_n_train,
            rpn_post_nms_top_n_test,
            rpn_nms_thresh,
            rpn_fg_iou_thresh,
            rpn_bg_iou_thresh,
            rpn_batch_size_per_image,
            rpn_positive_fraction,
            rpn_score_thresh,
            # Box parameters
            box_roi_pool,
            box_head,
            box_predictor,
            box_score_thresh,
            box_nms_thresh,
            box_detections_per_img,
            box_fg_iou_thresh,
            box_bg_iou_thresh,
            box_batch_size_per_image,
            box_positive_fraction,
            bbox_reg_weights,
            **kwargs,
        )

        self.roi_heads.mask_roi_pool = mask_roi_pool
        self.roi_heads.mask_head = mask_head
        self.roi_heads.use_edge_loss = use_edge_loss
        self.roi_heads.mask_predictor = mask_predictor


class MaskRCNNHeads(nn.Sequential):
    _version = 2

    def __init__(self, in_channels, layers, dilation, norm_layer: Optional[Callable[..., nn.Module]] = None):
        """
        Args:
            in_channels (int): number of input channels
            layers (list): feature dimensions of each FCN layer
            dilation (int): dilation rate of kernel
            norm_layer (callable, optional): Module specifying the normalization layer to use. Default: None
        """
        blocks = []
        next_feature = in_channels
        for layer_features in layers:
            blocks.append(
                misc_nn_ops.Conv2dNormActivation(
                    next_feature,
                    layer_features,
                    kernel_size=3,
                    stride=1,
                    padding=dilation,
                    dilation=dilation,
                    norm_layer=norm_layer,
                )
            )
            next_feature = layer_features

        super().__init__(*blocks)
        for layer in self.modules():
            if isinstance(layer, nn.Conv2d):
                nn.init.kaiming_normal_(layer.weight, mode="fan_out", nonlinearity="relu")
                if layer.bias is not None:
                    nn.init.zeros_(layer.bias)

    def _load_from_state_dict(
            self,
            state_dict,
            prefix,
            local_metadata,
            strict,
            missing_keys,
            unexpected_keys,
            error_msgs,
    ):
        version = local_metadata.get("version", None)

        if version is None or version < 2:
            num_blocks = len(self)
            for i in range(num_blocks):
                for type in ["weight", "bias"]:
                    old_key = f"{prefix}mask_fcn{i + 1}.{type}"
                    new_key = f"{prefix}{i}.0.{type}"
                    if old_key in state_dict:
                        state_dict[new_key] = state_dict.pop(old_key)

        super()._load_from_state_dict(
            state_dict,
            prefix,
            local_metadata,
            strict,
            missing_keys,
            unexpected_keys,
            error_msgs,
        )


class MaskRCNNPredictor(nn.Sequential):
    def __init__(self, in_channels, dim_reduced, num_classes):
        super().__init__(
            OrderedDict(
                [
                    ("conv5_mask", nn.ConvTranspose2d(in_channels, dim_reduced, 2, 2, 0)),
                    ("relu", nn.ReLU(inplace=True)),
                    ("mask_fcn_logits", nn.Conv2d(dim_reduced, num_classes, 1, 1, 0)),
                ]
            )
        )

        for name, param in self.named_parameters():
            if "weight" in name:
                nn.init.kaiming_normal_(param, mode="fan_out", nonlinearity="relu")
            # elif "bias" in name:
            #     nn.init.constant_(param, 0)


class MaskIouPredictor(nn.Module):

    def __init__(self, num_classes):
        super().__init__()

        self.fc_maskiou = nn.Linear(1024, num_classes)
        nn.init.normal_(self.fc_maskiou.weight, mean=0, std=0.01)
        nn.init.constant_(self.fc_maskiou.bias, 0)

    def forward(self, x):
        maskiou = self.fc_maskiou(x)
        maskiou = (torch.sigmoid(maskiou) + 1) / 2

        return maskiou


class HDistancePredictor(nn.Module):

    def __init__(self, num_classes):
        super().__init__()

        self.fc_hdistance = nn.Linear(1024, num_classes)
        nn.init.normal_(self.fc_hdistance.weight, mean=0, std=0.01)
        nn.init.constant_(self.fc_hdistance.bias, 0)

    def forward(self, x):
        hdistance = self.fc_hdistance(x)
        hdistance = torch.sigmoid(hdistance)

        return hdistance


class MaskIouFeatureExtractor(nn.Module):

    def __init__(self):
        super().__init__()

        # Feature extractor expects an input of 257 channels size 14x14
        self.conv1 = torch.nn.Conv2d(257, 256, 3, 1, 1)
        self.conv2 = torch.nn.Conv2d(256, 256, 3, 1, 1)
        self.conv3 = torch.nn.Conv2d(256, 256, 3, 1, 1)
        self.conv4 = torch.nn.Conv2d(256, 256, 3, 2, 1)
        self.fc1 = nn.Linear(256 * 7 * 7, 1024)
        self.fc2 = nn.Linear(1024, 1024)

        for layer in [self.conv1, self.conv2, self.conv3, self.conv4]:
            nn.init.kaiming_normal_(layer.weight, mode="fan_out", nonlinearity="relu")
            nn.init.constant_(layer.bias, 0)

        for layer in [self.fc1, self.fc2]:
            nn.init.kaiming_uniform_(layer.weight, a=1)
            nn.init.constant_(layer.bias, 0)

    def forward(self, x, mask):
        mask_pool = F.max_pool2d(mask, kernel_size=2, stride=2)
        x = torch.cat((x, mask_pool), 1)

        x = self.conv1(x)
        x = F.relu(x)
        x = self.conv2(x)
        x = F.relu(x)
        x = self.conv3(x)
        x = F.relu(x)
        x = self.conv4(x)
        x = F.relu(x)

        x = x.flatten(start_dim=1)
        x = self.fc1(x)
        x = F.relu(x)
        x = self.fc2(x)
        x = F.relu(x)

        return x


class ROIMaskIouHead(nn.Module):

    def __init__(self, mask_iou_feature_extractor, mask_iou_predictor, distance_predictor):
        super().__init__()
        self.mask_iou_feature_extractor = mask_iou_feature_extractor
        self.mask_iou_predictor = mask_iou_predictor
        self.hdistance_predictor = distance_predictor

    def forward(self, features, selected_mask):
        """
        Forward pass for mask IOU head
        :param features: list of tensors, feature maps
        :param selected_mask: list of tensors, mask used as target
        :return: list of tensors with predicted mask_iou score
        """
        x = self.mask_iou_feature_extractor(features, selected_mask)
        predicted_maskiou = self.mask_iou_predictor(x)
        if self.hdistance_predictor is not None:
            predicted_hdistance = self.hdistance_predictor(x)
        else:
            predicted_hdistance = None

        return predicted_maskiou, predicted_hdistance


_COMMON_META = {
    "categories": _COCO_CATEGORIES,
    "min_size": (1, 1),
}


class MaskRCNN_ResNet50_FPN_Weights(WeightsEnum):
    COCO_V1 = Weights(
        url="https://download.pytorch.org/models/maskrcnn_resnet50_fpn_coco-bf2d0c1e.pth",
        transforms=ObjectDetection,
        meta={
            **_COMMON_META,
            "num_params": 44401393,
            "recipe": "https://github.com/pytorch/vision/tree/main/references/detection#mask-r-cnn",
            "_metrics": {
                "COCO-val2017": {
                    "box_map": 37.9,
                    "mask_map": 34.6,
                }
            },
            "_docs": """These weights were produced by following a similar training recipe as on the paper.""",
        },
    )
    DEFAULT = COCO_V1


class MaskRCNN_ResNet50_FPN_V2_Weights(WeightsEnum):
    COCO_V1 = Weights(
        url="https://download.pytorch.org/models/maskrcnn_resnet50_fpn_v2_coco-73cbd019.pth",
        transforms=ObjectDetection,
        meta={
            **_COMMON_META,
            "num_params": 46359409,
            "recipe": "https://github.com/pytorch/vision/pull/5773",
            "_metrics": {
                "COCO-val2017": {
                    "box_map": 47.4,
                    "mask_map": 41.8,
                }
            },
            "_docs": """These weights were produced using an enhanced training recipe to boost the model accuracy.""",
        },
    )
    DEFAULT = COCO_V1


@register_model()
@handle_legacy_interface(
    weights=("pretrained", MaskRCNN_ResNet50_FPN_Weights.COCO_V1),
    weights_backbone=("pretrained_backbone", ResNet50_Weights.IMAGENET1K_V1),
)
def maskrcnn_resnet50_fpn(
        *,
        weights: Optional[MaskRCNN_ResNet50_FPN_Weights] = None,
        progress: bool = True,
        num_classes: Optional[int] = None,
        weights_backbone: Optional[ResNet50_Weights] = ResNet50_Weights.IMAGENET1K_V1,
        trainable_backbone_layers: Optional[int] = None,
        **kwargs: Any,
) -> MaskRCNN:
    """Mask R-CNN model with a ResNet-50-FPN backbone from the `Mask R-CNN
    <https://arxiv.org/abs/1703.06870>`_ paper.

    .. betastatus:: detection module

    The input to the model is expected to be a list of tensors, each of shape ``[C, H, W]``, one for each
    image, and should be in ``0-1`` range. Different images can have different sizes.

    The behavior of the model changes depending if it is in training or evaluation mode.

    During training, the model expects both the input tensors, as well as a targets (list of dictionary),
    containing:

        - boxes (``FloatTensor[N, 4]``): the ground-truth boxes in ``[x1, y1, x2, y2]`` format, with
          ``0 <= x1 < x2 <= W`` and ``0 <= y1 < y2 <= H``.
        - labels (``Int64Tensor[N]``): the class label for each ground-truth box
        - masks (``UInt8Tensor[N, H, W]``): the segmentation binary masks for each instance

    The model returns a ``Dict[Tensor]`` during training, containing the classification and regression
    losses for both the RPN and the R-CNN, and the mask loss.

    During inference, the model requires only the input tensors, and returns the post-processed
    predictions as a ``List[Dict[Tensor]]``, one for each input image. The fields of the ``Dict`` are as
    follows, where ``N`` is the number of detected instances:

        - boxes (``FloatTensor[N, 4]``): the predicted boxes in ``[x1, y1, x2, y2]`` format, with
          ``0 <= x1 < x2 <= W`` and ``0 <= y1 < y2 <= H``.
        - labels (``Int64Tensor[N]``): the predicted labels for each instance
        - scores (``Tensor[N]``): the scores or each instance
        - masks (``UInt8Tensor[N, 1, H, W]``): the predicted masks for each instance, in ``0-1`` range. In order to
          obtain the final segmentation masks, the soft masks can be thresholded, generally
          with a value of 0.5 (``mask >= 0.5``)

    For more details on the output and on how to plot the masks, you may refer to :ref:`instance_seg_output`.

    Mask R-CNN is exportable to ONNX for a fixed batch size with inputs images of fixed size.

    Example::

        >>> model = torchvision.models.detection.maskrcnn_resnet50_fpn(weights=MaskRCNN_ResNet50_FPN_Weights.DEFAULT)
        >>> model.eval()
        >>> x = [torch.rand(3, 300, 400), torch.rand(3, 500, 400)]
        >>> predictions = model(x)
        >>>
        >>> # optionally, if you want to export the model to ONNX:
        >>> torch.onnx.export(model, x, "mask_rcnn.onnx", opset_version = 11)

    Args:
        weights (:class:`~torchvision.models.detection.MaskRCNN_ResNet50_FPN_Weights`, optional): The
            pretrained weights to use. See
            :class:`~torchvision.models.detection.MaskRCNN_ResNet50_FPN_Weights` below for
            more details, and possible values. By default, no pre-trained
            weights are used.
        progress (bool, optional): If True, displays a progress bar of the
            download to stderr. Default is True.
        num_classes (int, optional): number of output classes of the model (including the background)
        weights_backbone (:class:`~torchvision.models.ResNet50_Weights`, optional): The
            pretrained weights for the backbone.
        trainable_backbone_layers (int, optional): number of trainable (not frozen) layers starting from
            final block. Valid values are between 0 and 5, with 5 meaning all backbone layers are
            trainable. If ``None`` is passed (the default) this value is set to 3.
        **kwargs: parameters passed to the ``torchvision.models.detection.mask_rcnn.MaskRCNN``
            base class. Please refer to the `source code
            <https://github.com/pytorch/vision/blob/main/torchvision/models/detection/mask_rcnn.py>`_
            for more details about this class.

    .. autoclass:: torchvision.models.detection.MaskRCNN_ResNet50_FPN_Weights
        :members:
    """
    weights = MaskRCNN_ResNet50_FPN_Weights.verify(weights)
    weights_backbone = ResNet50_Weights.verify(weights_backbone)

    if weights is not None:
        weights_backbone = None
        num_classes = _ovewrite_value_param("num_classes", num_classes, len(weights.meta["categories"]))
    elif num_classes is None:
        num_classes = 91

    is_trained = weights is not None or weights_backbone is not None
    trainable_backbone_layers = _validate_trainable_layers(is_trained, trainable_backbone_layers, 5, 3)
    norm_layer = misc_nn_ops.FrozenBatchNorm2d if is_trained else nn.BatchNorm2d

    backbone = resnet50(weights=weights_backbone, progress=progress, norm_layer=norm_layer)
    backbone = _resnet_fpn_extractor(backbone, trainable_backbone_layers)
    model = MaskRCNN(backbone, num_classes=num_classes, **kwargs)

    if weights is not None:
        model.load_state_dict(weights.get_state_dict(progress=progress))
        if weights == MaskRCNN_ResNet50_FPN_Weights.COCO_V1:
            overwrite_eps(model, 0.0)

    return model


@register_model()
@handle_legacy_interface(
    weights=("pretrained", MaskRCNN_ResNet50_FPN_V2_Weights.COCO_V1),
    weights_backbone=("pretrained_backbone", ResNet50_Weights.IMAGENET1K_V1),
)
def maskrcnn_resnet50_fpn_v2(
        *,
        weights: Optional[MaskRCNN_ResNet50_FPN_V2_Weights] = None,
        progress: bool = True,
        num_classes: Optional[int] = None,
        weights_backbone: Optional[ResNet50_Weights] = None,
        trainable_backbone_layers: Optional[int] = None,
        **kwargs: Any,
) -> MaskRCNN:
    """Improved Mask R-CNN model with a ResNet-50-FPN backbone from the `Benchmarking Detection Transfer
    Learning with Vision Transformers <https://arxiv.org/abs/2111.11429>`_ paper.

    .. betastatus:: detection module

    :func:`~torchvision.models.detection.maskrcnn_resnet50_fpn` for more details.

    Args:
        weights (:class:`~torchvision.models.detection.MaskRCNN_ResNet50_FPN_V2_Weights`, optional): The
            pretrained weights to use. See
            :class:`~torchvision.models.detection.MaskRCNN_ResNet50_FPN_V2_Weights` below for
            more details, and possible values. By default, no pre-trained
            weights are used.
        progress (bool, optional): If True, displays a progress bar of the
            download to stderr. Default is True.
        num_classes (int, optional): number of output classes of the model (including the background)
        weights_backbone (:class:`~torchvision.models.ResNet50_Weights`, optional): The
            pretrained weights for the backbone.
        trainable_backbone_layers (int, optional): number of trainable (not frozen) layers starting from
            final block. Valid values are between 0 and 5, with 5 meaning all backbone layers are
            trainable. If ``None`` is passed (the default) this value is set to 3.
        **kwargs: parameters passed to the ``torchvision.models.detection.mask_rcnn.MaskRCNN``
            base class. Please refer to the `source code
            <https://github.com/pytorch/vision/blob/main/torchvision/models/detection/mask_rcnn.py>`_
            for more details about this class.

    .. autoclass:: torchvision.models.detection.MaskRCNN_ResNet50_FPN_V2_Weights
        :members:
    """
    weights = MaskRCNN_ResNet50_FPN_V2_Weights.verify(weights)
    weights_backbone = ResNet50_Weights.verify(weights_backbone)

    if weights is not None:
        weights_backbone = None
        num_classes = _ovewrite_value_param("num_classes", num_classes, len(weights.meta["categories"]))
    elif num_classes is None:
        num_classes = 91

    is_trained = weights is not None or weights_backbone is not None
    trainable_backbone_layers = _validate_trainable_layers(is_trained, trainable_backbone_layers, 5, 3)

    backbone = resnet50(weights=weights_backbone, progress=progress)
    backbone = _resnet_fpn_extractor(backbone, trainable_backbone_layers, norm_layer=nn.BatchNorm2d)
    rpn_anchor_generator = _default_anchorgen()
    rpn_head = RPNHead(backbone.out_channels, rpn_anchor_generator.num_anchors_per_location()[0], conv_depth=2)
    box_head = FastRCNNConvFCHead(
        (backbone.out_channels, 7, 7), [256, 256, 256, 256], [1024], norm_layer=nn.BatchNorm2d
    )
    mask_head = MaskRCNNHeads(backbone.out_channels, [256, 256, 256, 256], 1, norm_layer=nn.BatchNorm2d)
    model = MaskRCNN(
        backbone,
        num_classes=num_classes,
        rpn_anchor_generator=rpn_anchor_generator,
        rpn_head=rpn_head,
        box_head=box_head,
        mask_head=mask_head,
        **kwargs,
    )

    if weights is not None:
        model.load_state_dict(weights.get_state_dict(progress=progress))

    return model


# The dictionary below is internal implementation detail and will be removed in v0.15
from .._utils import _ModelURLs

model_urls = _ModelURLs(
    {
        "maskrcnn_resnet50_fpn_coco": MaskRCNN_ResNet50_FPN_Weights.COCO_V1.url,
    }
)<|MERGE_RESOLUTION|>--- conflicted
+++ resolved
@@ -199,11 +199,8 @@
             mask_roi_pool=None,
             mask_head=None,
             mask_predictor=None,
-<<<<<<< HEAD
             mask_iou_head=None,
-=======
             use_edge_loss=False,
->>>>>>> 1fb9f221
             **kwargs,
     ):
 
@@ -234,7 +231,6 @@
         if mask_iou_head:
             mask_iou_feature_extractor = MaskIouFeatureExtractor()
             mask_iou_predictor = MaskIouPredictor(num_classes)
-
 
         super().__init__(
             backbone,
